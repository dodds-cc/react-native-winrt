--- conflicted
+++ resolved
@@ -1,159 +1,156 @@
-<?xml version="1.0" encoding="utf-8"?>
-<Project DefaultTargets="Build" ToolsVersion="15.0" xmlns="http://schemas.microsoft.com/developer/msbuild/2003">
-  <Import Project="..\packages\Microsoft.Windows.CppWinRT.2.0.200615.7\build\native\Microsoft.Windows.CppWinRT.props" Condition="Exists('..\packages\Microsoft.Windows.CppWinRT.2.0.200615.7\build\native\Microsoft.Windows.CppWinRT.props')" />
-  <PropertyGroup Label="Globals">
-    <MinimalCoreWin>true</MinimalCoreWin>
-    <ProjectGuid>{E13C9C82-0013-422C-945E-848A258AC4DB}</ProjectGuid>
-    <ProjectName>WinRTTurboModule</ProjectName>
-    <RootNamespace>WinRTTurboModule</RootNamespace>
-    <DefaultLanguage>en-US</DefaultLanguage>
-    <MinimumVisualStudioVersion>14.0</MinimumVisualStudioVersion>
-    <AppContainerApplication>true</AppContainerApplication>
-    <ApplicationType>Windows Store</ApplicationType>
-    <ApplicationTypeRevision>10.0</ApplicationTypeRevision>
-    <WindowsTargetPlatformVersion Condition=" '$(WindowsTargetPlatformVersion)' == '' ">10.0.18362.0</WindowsTargetPlatformVersion>
-    <WindowsTargetPlatformMinVersion>10.0.17134.0</WindowsTargetPlatformMinVersion>
-    <CppWinRTOptimized>true</CppWinRTOptimized>
-    <CppWinRTPackageDir>..\packages\Microsoft.Windows.CppWinRT.2.0.200615.7\</CppWinRTPackageDir>
-    <CppWinRTRootNamespaceAutoMerge>true</CppWinRTRootNamespaceAutoMerge>
-    <CppWinRTGenerateWindowsMetadata>true</CppWinRTGenerateWindowsMetadata>
-    <CppWinRTVerbosity>high</CppWinRTVerbosity>
-    <CppWinRTParameters>-base</CppWinRTParameters>
-    <RnWinRTParameters>-include Windows.Foundation -include Windows.UI.StartScreen -include Windows.UI.ViewManagement -include Windows.Storage -include Windows.Security.Cryptography.CryptographicBuffer -include Windows.Security.Cryptography.ICryptographicBufferStatics -include Windows.Security.Cryptography.BinaryStringEncoding</RnWinRTParameters>
-    <RnWinRTPath>rnwinrt\</RnWinRTPath>
-    <RnWinRTVerbosity>high</RnWinRTVerbosity>
-  </PropertyGroup>
-  <Import Project="$(VCTargetsPath)\Microsoft.Cpp.Default.props" />
-  <ItemGroup Label="ProjectConfigurations">
-    <ProjectConfiguration Include="Debug|ARM">
-      <Configuration>Debug</Configuration>
-      <Platform>ARM</Platform>
-    </ProjectConfiguration>
-    <ProjectConfiguration Include="Debug|Win32">
-      <Configuration>Debug</Configuration>
-      <Platform>Win32</Platform>
-    </ProjectConfiguration>
-    <ProjectConfiguration Include="Debug|x64">
-      <Configuration>Debug</Configuration>
-      <Platform>x64</Platform>
-    </ProjectConfiguration>
-    <ProjectConfiguration Include="Release|ARM">
-      <Configuration>Release</Configuration>
-      <Platform>ARM</Platform>
-    </ProjectConfiguration>
-    <ProjectConfiguration Include="Release|Win32">
-      <Configuration>Release</Configuration>
-      <Platform>Win32</Platform>
-    </ProjectConfiguration>
-    <ProjectConfiguration Include="Release|x64">
-      <Configuration>Release</Configuration>
-      <Platform>x64</Platform>
-    </ProjectConfiguration>
-  </ItemGroup>
-  <PropertyGroup Label="Configuration">
-    <ConfigurationType>DynamicLibrary</ConfigurationType>
-    <PlatformToolset>$(DefaultPlatformToolset)</PlatformToolset>
-    <CharacterSet>Unicode</CharacterSet>
-    <GenerateManifest>false</GenerateManifest>
-  </PropertyGroup>
-  <PropertyGroup Condition="'$(Configuration)'=='Debug'" Label="Configuration">
-    <UseDebugLibraries>true</UseDebugLibraries>
-    <LinkIncremental>true</LinkIncremental>
-  </PropertyGroup>
-  <PropertyGroup Condition="'$(Configuration)'=='Release'" Label="Configuration">
-    <UseDebugLibraries>false</UseDebugLibraries>
-    <WholeProgramOptimization>true</WholeProgramOptimization>
-    <LinkIncremental>false</LinkIncremental>
-  </PropertyGroup>
-  <Import Project="$(VCTargetsPath)\Microsoft.Cpp.props" />
-  <PropertyGroup>
-    <JsiDir>..\..\node_modules\react-native\ReactCommon\jsi\</JsiDir>
-    <ModuleImplementationDir>rnwinrt\module\</ModuleImplementationDir>
-    <ReactPlatform Condition="'$(Platform)'!='Win32'">$(Platform)</ReactPlatform>
-    <ReactPlatform Condition="'$(Platform)'=='Win32'">x86</ReactPlatform>
-    <ReactCommonDir>..\..\node_modules\react-native-windows\build\$(ReactPlatform)\$(Configuration)\ReactCommon\react-native-patched\</ReactCommonDir>
-  </PropertyGroup>
-  <ItemDefinitionGroup>
-    <ClCompile>
-      <PrecompiledHeader>Use</PrecompiledHeader>
-      <PrecompiledHeaderFile>pch.h</PrecompiledHeaderFile>
-      <PrecompiledHeaderOutputFile>$(IntDir)pch.pch</PrecompiledHeaderOutputFile>
-      <WarningLevel>Level4</WarningLevel>
-      <AdditionalOptions>%(AdditionalOptions) /bigobj /await</AdditionalOptions>
-      <AdditionalOptions Condition="'$(CppWinRTHeapEnforcement)'==''">/DWINRT_NO_MAKE_DETECTION %(AdditionalOptions)</AdditionalOptions>
-      <PreprocessorDefinitions>_WINRT_DLL;WIN32_LEAN_AND_MEAN;WINRT_LEAN_AND_MEAN;%(PreprocessorDefinitions)</PreprocessorDefinitions>
-      <AdditionalIncludeDirectories>
-        $(ModuleImplementationDir);
-        $(JsiDir);
-        $(ReactCommonDir)\ReactCommon;
-        $(ReactCommonDir)\ReactCommon\callinvoker;
-        $(GeneratedFilesDir);
-        %(AdditionalIncludeDirectories);
-      </AdditionalIncludeDirectories>
-      <AdditionalUsingDirectories>
-        $(WindowsSDK_WindowsMetadata);
-        $(AdditionalUsingDirectories)
-      </AdditionalUsingDirectories>
-      <BasicRuntimeChecks>Default</BasicRuntimeChecks>
-      <Optimization>MinSpace</Optimization>
-    </ClCompile>
-    <Link>
-      <SubSystem>Console</SubSystem>
-      <GenerateWindowsMetadata>false</GenerateWindowsMetadata>
-      <ModuleDefinitionFile>$(ModuleImplementationDir)WinRTTurboModule.def</ModuleDefinitionFile>
-    </Link>
-  </ItemDefinitionGroup>
-  <ItemDefinitionGroup Condition="'$(Configuration)'=='Debug'">
-    <ClCompile>
-      <PreprocessorDefinitions>_DEBUG;%(PreprocessorDefinitions)</PreprocessorDefinitions>
-    </ClCompile>
-  </ItemDefinitionGroup>
-  <ItemDefinitionGroup Condition="'$(Configuration)'=='Release'">
-    <ClCompile>
-      <PreprocessorDefinitions>NDEBUG;%(PreprocessorDefinitions)</PreprocessorDefinitions>
-    </ClCompile>
-  </ItemDefinitionGroup>
-  <ItemGroup>
-    <ClInclude Include="pch.h" />
-    <ClInclude Include="$(ModuleImplementationDir)*.h" />
-  </ItemGroup>
-  <ItemGroup>
-    <ClCompile Include="pch.cpp">
-      <PrecompiledHeader>Create</PrecompiledHeader>
-    </ClCompile>
-    <ClCompile Include="$(ModuleImplementationDir)*.cpp" />
-    <ClCompile Include="rnwinrt\dllmain.cpp" />
-    <ClCompile Include="rnwinrt\WinRTTurboModule.cpp" />
-  </ItemGroup>
-  <ItemGroup>
-    <None Include="packages.config" />
-    <None Include="rnwinrt\rnwinrt.exe" />
-<<<<<<< HEAD
-    <None Include="rnwinrt\WinRTTurboModule.def" />
-    <None Include="rnwinrt\WinRTTurboModule.targets" />
-=======
->>>>>>> 8b144449
-  </ItemGroup>
-  <Import Project="$(VCTargetsPath)\Microsoft.Cpp.targets" />
-  <ImportGroup Label="ExtensionTargets">
-    <Import Project="$(ModuleImplementationDir)\WinRTTurboModule.targets" />
-    <Import Project="..\packages\Microsoft.Windows.ImplementationLibrary.1.0.191107.2\build\native\Microsoft.Windows.ImplementationLibrary.targets" Condition="Exists('..\packages\Microsoft.Windows.ImplementationLibrary.1.0.191107.2\build\native\Microsoft.Windows.ImplementationLibrary.targets')" />
-  </ImportGroup>
-  <Target Name="EnsureNuGetPackageBuildImports" BeforeTargets="PrepareForBuild">
-    <PropertyGroup>
-      <ErrorText>This project references NuGet package(s) that are missing on this computer. Use NuGet Package Restore to download them.  For more information, see http://go.microsoft.com/fwlink/?LinkID=322105. The missing file is {0}.</ErrorText>
-    </PropertyGroup>
-    <Error Condition="!Exists('..\packages\Microsoft.Windows.CppWinRT.2.0.200615.7\build\native\Microsoft.Windows.CppWinRT.props')" Text="$([System.String]::Format('$(ErrorText)', '..\packages\Microsoft.Windows.CppWinRT.2.0.200615.7\build\native\Microsoft.Windows.CppWinRT.props'))" />
-    <Error Condition="!Exists('..\packages\Microsoft.Windows.ImplementationLibrary.1.0.191107.2\build\native\Microsoft.Windows.ImplementationLibrary.targets')" Text="$([System.String]::Format('$(ErrorText)', '..\packages\Microsoft.Windows.ImplementationLibrary.1.0.191107.2\build\native\Microsoft.Windows.ImplementationLibrary.targets'))" />
-  </Target>
-  <!-- TODO: TurboModuleManager has no extensibility mechanism yet, so we have to manually inject the call to add the WinRTTurboModule.
-             Until a better solution exists replacing the file is the simplest option (though editing it with a script would be safer). -->
-  <PropertyGroup>
-    <BeforeClCompileTargets>
-      $(BeforeClCompileTargets);PatchTurboModuleManager;
-    </BeforeClCompileTargets>
-  </PropertyGroup>
-  <Target Name="PatchTurboModuleManager">
-    <Copy SourceFiles=".\Patches\TurboModuleManager.cpp" SkipUnchangedFiles="true" DestinationFolder="..\..\node_modules\react-native-windows\Shared\" />
-  </Target>
+<?xml version="1.0" encoding="utf-8"?>
+<Project DefaultTargets="Build" ToolsVersion="15.0" xmlns="http://schemas.microsoft.com/developer/msbuild/2003">
+  <Import Project="..\packages\Microsoft.Windows.CppWinRT.2.0.200615.7\build\native\Microsoft.Windows.CppWinRT.props" Condition="Exists('..\packages\Microsoft.Windows.CppWinRT.2.0.200615.7\build\native\Microsoft.Windows.CppWinRT.props')" />
+  <PropertyGroup Label="Globals">
+    <MinimalCoreWin>true</MinimalCoreWin>
+    <ProjectGuid>{E13C9C82-0013-422C-945E-848A258AC4DB}</ProjectGuid>
+    <ProjectName>WinRTTurboModule</ProjectName>
+    <RootNamespace>WinRTTurboModule</RootNamespace>
+    <DefaultLanguage>en-US</DefaultLanguage>
+    <MinimumVisualStudioVersion>14.0</MinimumVisualStudioVersion>
+    <AppContainerApplication>true</AppContainerApplication>
+    <ApplicationType>Windows Store</ApplicationType>
+    <ApplicationTypeRevision>10.0</ApplicationTypeRevision>
+    <WindowsTargetPlatformVersion Condition=" '$(WindowsTargetPlatformVersion)' == '' ">10.0.18362.0</WindowsTargetPlatformVersion>
+    <WindowsTargetPlatformMinVersion>10.0.17134.0</WindowsTargetPlatformMinVersion>
+    <CppWinRTOptimized>true</CppWinRTOptimized>
+    <CppWinRTPackageDir>..\packages\Microsoft.Windows.CppWinRT.2.0.200615.7\</CppWinRTPackageDir>
+    <CppWinRTRootNamespaceAutoMerge>true</CppWinRTRootNamespaceAutoMerge>
+    <CppWinRTGenerateWindowsMetadata>true</CppWinRTGenerateWindowsMetadata>
+    <CppWinRTVerbosity>high</CppWinRTVerbosity>
+    <CppWinRTParameters>-base</CppWinRTParameters>
+    <RnWinRTParameters>-include Windows.Foundation -include Windows.UI.StartScreen -include Windows.UI.ViewManagement -include Windows.Storage -include Windows.Security.Cryptography.CryptographicBuffer -include Windows.Security.Cryptography.ICryptographicBufferStatics -include Windows.Security.Cryptography.BinaryStringEncoding</RnWinRTParameters>
+    <RnWinRTPath>rnwinrt\</RnWinRTPath>
+    <RnWinRTVerbosity>high</RnWinRTVerbosity>
+  </PropertyGroup>
+  <Import Project="$(VCTargetsPath)\Microsoft.Cpp.Default.props" />
+  <ItemGroup Label="ProjectConfigurations">
+    <ProjectConfiguration Include="Debug|ARM">
+      <Configuration>Debug</Configuration>
+      <Platform>ARM</Platform>
+    </ProjectConfiguration>
+    <ProjectConfiguration Include="Debug|Win32">
+      <Configuration>Debug</Configuration>
+      <Platform>Win32</Platform>
+    </ProjectConfiguration>
+    <ProjectConfiguration Include="Debug|x64">
+      <Configuration>Debug</Configuration>
+      <Platform>x64</Platform>
+    </ProjectConfiguration>
+    <ProjectConfiguration Include="Release|ARM">
+      <Configuration>Release</Configuration>
+      <Platform>ARM</Platform>
+    </ProjectConfiguration>
+    <ProjectConfiguration Include="Release|Win32">
+      <Configuration>Release</Configuration>
+      <Platform>Win32</Platform>
+    </ProjectConfiguration>
+    <ProjectConfiguration Include="Release|x64">
+      <Configuration>Release</Configuration>
+      <Platform>x64</Platform>
+    </ProjectConfiguration>
+  </ItemGroup>
+  <PropertyGroup Label="Configuration">
+    <ConfigurationType>DynamicLibrary</ConfigurationType>
+    <PlatformToolset>$(DefaultPlatformToolset)</PlatformToolset>
+    <CharacterSet>Unicode</CharacterSet>
+    <GenerateManifest>false</GenerateManifest>
+  </PropertyGroup>
+  <PropertyGroup Condition="'$(Configuration)'=='Debug'" Label="Configuration">
+    <UseDebugLibraries>true</UseDebugLibraries>
+    <LinkIncremental>true</LinkIncremental>
+  </PropertyGroup>
+  <PropertyGroup Condition="'$(Configuration)'=='Release'" Label="Configuration">
+    <UseDebugLibraries>false</UseDebugLibraries>
+    <WholeProgramOptimization>true</WholeProgramOptimization>
+    <LinkIncremental>false</LinkIncremental>
+  </PropertyGroup>
+  <Import Project="$(VCTargetsPath)\Microsoft.Cpp.props" />
+  <PropertyGroup>
+    <JsiDir>..\..\node_modules\react-native\ReactCommon\jsi\</JsiDir>
+    <ModuleImplementationDir>rnwinrt\module\</ModuleImplementationDir>
+    <ReactPlatform Condition="'$(Platform)'!='Win32'">$(Platform)</ReactPlatform>
+    <ReactPlatform Condition="'$(Platform)'=='Win32'">x86</ReactPlatform>
+    <ReactCommonDir>..\..\node_modules\react-native-windows\build\$(ReactPlatform)\$(Configuration)\ReactCommon\react-native-patched\</ReactCommonDir>
+  </PropertyGroup>
+  <ItemDefinitionGroup>
+    <ClCompile>
+      <PrecompiledHeader>Use</PrecompiledHeader>
+      <PrecompiledHeaderFile>pch.h</PrecompiledHeaderFile>
+      <PrecompiledHeaderOutputFile>$(IntDir)pch.pch</PrecompiledHeaderOutputFile>
+      <WarningLevel>Level4</WarningLevel>
+      <AdditionalOptions>%(AdditionalOptions) /bigobj /await</AdditionalOptions>
+      <AdditionalOptions Condition="'$(CppWinRTHeapEnforcement)'==''">/DWINRT_NO_MAKE_DETECTION %(AdditionalOptions)</AdditionalOptions>
+      <PreprocessorDefinitions>_WINRT_DLL;WIN32_LEAN_AND_MEAN;WINRT_LEAN_AND_MEAN;%(PreprocessorDefinitions)</PreprocessorDefinitions>
+      <AdditionalIncludeDirectories>
+        $(ModuleImplementationDir);
+        $(JsiDir);
+        $(ReactCommonDir)\ReactCommon;
+        $(ReactCommonDir)\ReactCommon\callinvoker;
+        $(GeneratedFilesDir);
+        %(AdditionalIncludeDirectories);
+      </AdditionalIncludeDirectories>
+      <AdditionalUsingDirectories>
+        $(WindowsSDK_WindowsMetadata);
+        $(AdditionalUsingDirectories)
+      </AdditionalUsingDirectories>
+      <BasicRuntimeChecks>Default</BasicRuntimeChecks>
+      <Optimization>MinSpace</Optimization>
+    </ClCompile>
+    <Link>
+      <SubSystem>Console</SubSystem>
+      <GenerateWindowsMetadata>false</GenerateWindowsMetadata>
+      <ModuleDefinitionFile>$(ModuleImplementationDir)WinRTTurboModule.def</ModuleDefinitionFile>
+    </Link>
+  </ItemDefinitionGroup>
+  <ItemDefinitionGroup Condition="'$(Configuration)'=='Debug'">
+    <ClCompile>
+      <PreprocessorDefinitions>_DEBUG;%(PreprocessorDefinitions)</PreprocessorDefinitions>
+    </ClCompile>
+  </ItemDefinitionGroup>
+  <ItemDefinitionGroup Condition="'$(Configuration)'=='Release'">
+    <ClCompile>
+      <PreprocessorDefinitions>NDEBUG;%(PreprocessorDefinitions)</PreprocessorDefinitions>
+    </ClCompile>
+  </ItemDefinitionGroup>
+  <ItemGroup>
+    <ClInclude Include="pch.h" />
+    <ClInclude Include="$(ModuleImplementationDir)*.h" />
+  </ItemGroup>
+  <ItemGroup>
+    <ClCompile Include="pch.cpp">
+      <PrecompiledHeader>Create</PrecompiledHeader>
+    </ClCompile>
+    <ClCompile Include="$(ModuleImplementationDir)*.cpp" />
+    <ClCompile Include="$(ModuleImplementationDir)dllmain.cpp" />
+    <ClCompile Include="$(ModuleImplementationDir)WinRTTurboModule.cpp" />
+  </ItemGroup>
+  <ItemGroup>
+    <None Include="packages.config" />
+    <None Include="rnwinrt\rnwinrt.exe" />
+    <None Include="$(ModuleImplementationDir)WinRTTurboModule.def" />
+    <None Include="$(ModuleImplementationDir)WinRTTurboModule.targets" />
+  </ItemGroup>
+  <Import Project="$(VCTargetsPath)\Microsoft.Cpp.targets" />
+  <ImportGroup Label="ExtensionTargets">
+    <Import Project="$(ModuleImplementationDir)WinRTTurboModule.targets" />
+    <Import Project="..\packages\Microsoft.Windows.ImplementationLibrary.1.0.191107.2\build\native\Microsoft.Windows.ImplementationLibrary.targets" Condition="Exists('..\packages\Microsoft.Windows.ImplementationLibrary.1.0.191107.2\build\native\Microsoft.Windows.ImplementationLibrary.targets')" />
+  </ImportGroup>
+  <Target Name="EnsureNuGetPackageBuildImports" BeforeTargets="PrepareForBuild">
+    <PropertyGroup>
+      <ErrorText>This project references NuGet package(s) that are missing on this computer. Use NuGet Package Restore to download them.  For more information, see http://go.microsoft.com/fwlink/?LinkID=322105. The missing file is {0}.</ErrorText>
+    </PropertyGroup>
+    <Error Condition="!Exists('..\packages\Microsoft.Windows.CppWinRT.2.0.200615.7\build\native\Microsoft.Windows.CppWinRT.props')" Text="$([System.String]::Format('$(ErrorText)', '..\packages\Microsoft.Windows.CppWinRT.2.0.200615.7\build\native\Microsoft.Windows.CppWinRT.props'))" />
+    <Error Condition="!Exists('..\packages\Microsoft.Windows.ImplementationLibrary.1.0.191107.2\build\native\Microsoft.Windows.ImplementationLibrary.targets')" Text="$([System.String]::Format('$(ErrorText)', '..\packages\Microsoft.Windows.ImplementationLibrary.1.0.191107.2\build\native\Microsoft.Windows.ImplementationLibrary.targets'))" />
+  </Target>
+  <!-- TODO: TurboModuleManager has no extensibility mechanism yet, so we have to manually inject the call to add the WinRTTurboModule.
+             Until a better solution exists replacing the file is the simplest option (though editing it with a script would be safer). -->
+  <PropertyGroup>
+    <BeforeClCompileTargets>
+      $(BeforeClCompileTargets);PatchTurboModuleManager;
+    </BeforeClCompileTargets>
+  </PropertyGroup>
+  <Target Name="PatchTurboModuleManager">
+    <Copy SourceFiles=".\Patches\TurboModuleManager.cpp" SkipUnchangedFiles="true" DestinationFolder="..\..\node_modules\react-native-windows\Shared\" />
+  </Target>
 </Project>